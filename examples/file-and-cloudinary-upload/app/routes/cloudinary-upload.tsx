--- conflicted
+++ resolved
@@ -3,11 +3,7 @@
   json,
   unstable_composeUploadHandlers as composeUploadHandlers,
   unstable_createMemoryUploadHandler as createMemoryUploadHandler,
-<<<<<<< HEAD
-  unstable_parseMultipartFormData as parseMultipartFormData
-=======
   unstable_parseMultipartFormData as parseMultipartFormData,
->>>>>>> 46717b6d
 } from "@remix-run/node";
 import { Form, useActionData } from "@remix-run/react";
 
@@ -29,14 +25,6 @@
       return uploadedImage.secure_url;
     },
     createMemoryUploadHandler()
-<<<<<<< HEAD
-  );
-
-  const formData = await parseMultipartFormData(
-    request,
-    uploadHandler
-=======
->>>>>>> 46717b6d
   );
 
   const formData = await parseMultipartFormData(request, uploadHandler);
