--- conflicted
+++ resolved
@@ -16,11 +16,7 @@
   "typings": "dist/index.d.ts",
   "module": "dist/esm/index.js",
   "dependencies": {
-<<<<<<< HEAD
     "@remix-run/router": "0.0.0-experimental-8f9ef191",
-=======
-    "@remix-run/router": "1.13.0",
->>>>>>> bf6c0a44
     "@types/cookie": "^0.5.3",
     "@web3-storage/multipart-parser": "^1.0.0",
     "cookie": "^0.5.0",
