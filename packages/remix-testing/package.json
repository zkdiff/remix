--- conflicted
+++ resolved
@@ -16,17 +16,10 @@
   "typings": "./dist/index.d.ts",
   "module": "./dist/esm/index.js",
   "dependencies": {
-<<<<<<< HEAD
-    "@remix-run/node": "2.3.0",
-    "@remix-run/react": "2.3.0",
+    "@remix-run/node": "2.3.1",
+    "@remix-run/react": "2.3.1",
     "@remix-run/router": "0.0.0-experimental-8f9ef191",
     "react-router-dom": "0.0.0-experimental-8f9ef191"
-=======
-    "@remix-run/node": "2.3.1",
-    "@remix-run/react": "2.3.1",
-    "@remix-run/router": "1.13.0",
-    "react-router-dom": "6.20.0"
->>>>>>> bf6c0a44
   },
   "devDependencies": {
     "@types/node": "^18.17.1",
