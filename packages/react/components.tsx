import type { ReactNode } from "react";
import React from "react";
import type { Action, Location } from "history";
import type { Navigator } from "react-router";
import {
  Router,
  Link,
  useLocation,
  useRoutes,
  useNavigate,
  useResolvedPath
} from "react-router-dom";
import type { EntryContext } from "@remix-run/core";

import {
  AppData,
  RouteData,
  FormEncType,
  FormMethod,
  FormSubmit,
  loadGlobalData,
  loadRouteData
} from "./data";
import defaultRouteModule from "./defaultRouteModule";
import invariant from "./invariant";
import type { Manifest } from "./manifest";
import { loadManifest } from "./manifest";
import { createHtml } from "./markup";
import type { RouteModules } from "./routeModules";
import { loadRouteModule } from "./routeModules";
import type { ClientRouteMatch } from "./routes";
import {
  createClientRoutes,
  createClientMatches,
  matchClientRoutes
} from "./routes";
import { loadRouteStyleSheet } from "./stylesheets";

////////////////////////////////////////////////////////////////////////////////
// FormState

enum FormState {
  Idle = "idle",

  // non-get submits
  // - idle -> pending -> redirected -> idle
  // - reload data from all routes on the redirect
  Pending = "pending",
  Redirected = "redirected",

  // get submits
  // - idle -> pendingGet -> idle
  // - just normal navigation except store the FormSubmit for usePendingFormSubmit
  PendingGet = "pendingGet"
}

let pendingFormSubmit: FormSubmit | undefined = undefined;
let formState = FormState.Idle;

// 1. When a form is submitted, we go into a pending state
function setFormPending(
  method: FormMethod,
  data: FormData,
  encType: FormEncType
): void {
  console.log("setFormPending");
  pendingFormSubmit = { method, data, encType };
  formState = method === "get" ? FormState.PendingGet : FormState.Pending;
}

// 2. When the loader action redirects
function setFormRedirected() {
  console.log("setFormRedirected");
  formState = FormState.Redirected;
}

// 3. After Remix finishes the transition, we go back to idle
function setFormIdle() {
  console.log("setFormIdle");
  pendingFormSubmit = undefined;
  formState = FormState.Idle;
}

////////////////////////////////////////////////////////////////////////////////
// RemixEntry

interface RemixEntryContextType {
  globalData: AppData;
  manifest: Manifest;
  matches: ClientRouteMatch[];
  nextLocation: Location | undefined;
  routeData: RouteData;
  routeModules: RouteModules;
  serverHandoffString?: string;
}

const RemixEntryContext = React.createContext<
  RemixEntryContextType | undefined
>(undefined);

function useRemixEntryContext(): RemixEntryContextType {
  let context = React.useContext(RemixEntryContext);
  invariant(context, "You must render this element inside a <Remix> element");
  return context;
}

export function RemixEntry({
  children,
  context: entryContext,
  action: nextAction,
  location: nextLocation,
  navigator,
  static: staticProp = false
}: {
  children: ReactNode;
  context: EntryContext;
  action: Action;
  location: Location;
  navigator: Navigator;
  static?: boolean;
}) {
  let {
    manifest,
    matches: entryMatches,
    globalData: entryGlobalData,
    routeData: entryRouteData,
    routeModules,
    serverHandoffString
  } = entryContext;

  let [state, setState] = React.useState({
    action: nextAction,
    location: nextLocation,
    matches: createClientMatches(entryMatches, RemixRoute),
    globalData: entryGlobalData,
    routeData: entryRouteData
  });
  let { action, location, matches, globalData, routeData } = state;

  React.useEffect(() => {
    if (location === nextLocation) return;

    let isCurrent = true;

    (async () => {
      await loadManifest(manifest, nextLocation.pathname);

      let routes = createClientRoutes(manifest.routes, RemixRoute);
      let nextMatches = matchClientRoutes(routes, nextLocation);

      let didRedirect = false;
      function handleDataRedirect(url: URL) {
        didRedirect = true;

        if (formState === FormState.Pending) {
          setFormRedirected();
        }

        // TODO: navigator.replace() should just handle different origins
        if (url.origin !== window.location.origin) {
          window.location.replace(url.href);
        } else {
          navigator.replace(url.pathname + url.search);
        }
      }

<<<<<<< HEAD
      if (formState === FormState.Pending) {
        let leafMatch = nextMatches[nextMatches.length - 1];

        await loadRouteData(
          manifest.routes[leafMatch.route.id],
          location,
          leafMatch.params,
          handleDataRedirect,
          pendingFormSubmit
        );

        // Expecting handleDataRedirect to be called, so we don't need to worry
        // about doing anything else in here.
        return;
      }

      // Reload global data after a <Form> submit.
      let globalDataPromise =
        formState === FormState.Redirected
          ? loadGlobalData(
              manifest.globalLoaderUrl,
              location,
              handleDataRedirect
            )
          : Promise.resolve(globalData);

      let routeDataPromise = Promise.all(
        // Reload all route data after a <Form> submit.
        formState === FormState.Redirected
          ? nextMatches.map(match =>
              loadRouteData(
                manifest.routes[match.route.id],
                location,
=======
      let dataPromise = Promise.all(
        nextMatches.map((match, index) =>
          location.search === nextLocation.search &&
          matches[index] &&
          matches[index].pathname === match.pathname
            ? // Re-use data we already have for routes already on the page.
              routeData[match.route.id]
            : loadRouteData(
                manifest,
                nextLocation,
>>>>>>> 5c54128f
                match.params,
                handleDataRedirect
              )
            )
          : nextMatches.map((match, index) =>
              location.search === nextLocation.search &&
              matches[index] &&
              matches[index].pathname === match.pathname
                ? // Re-use data we already have for routes already on the page
                  // if the URL hasn't changed for that route.
                  routeData[match.route.id]
                : loadRouteData(
                    manifest.routes[match.route.id],
                    location,
                    match.params,
                    handleDataRedirect
                  )
            )
      );

      let styleSheetsPromise = Promise.all(
        nextMatches.map(match =>
          loadRouteStyleSheet(manifest.routes[match.route.id])
        )
      );

      let modulesPromise = Promise.all(
        nextMatches.map(match =>
          loadRouteModule(manifest.routes[match.route.id], routeModules)
        )
      );

      let globalDataResult = await globalDataPromise;
      let dataResults = await routeDataPromise;
      await styleSheetsPromise;
      await modulesPromise;

      if (isCurrent && !didRedirect) {
        let nextGlobalData = globalDataResult;
        let nextRouteData = nextMatches.reduce((routeData, match, index) => {
          routeData[match.route.id] = dataResults[index];
          return routeData;
        }, {} as RouteData);

        if (
          formState === FormState.Redirected ||
          formState === FormState.PendingGet
        ) {
          setFormIdle();
        }

        setState({
          action: nextAction,
          location: nextLocation,
          matches: nextMatches,
          globalData: nextGlobalData,
          routeData: nextRouteData
        });
      }
    })();

    return () => {
      isCurrent = false;
    };
  }, [
    nextAction,
    nextLocation,
    location,
    matches,
    globalData,
    routeData,
    navigator,
    manifest,
    routeModules
  ]);

  let context: RemixEntryContextType = {
    manifest,
    matches,
    globalData,
    routeData,
    routeModules,
    serverHandoffString,
    nextLocation: nextLocation !== location ? nextLocation : undefined
  };

  return (
    <Router
      action={action}
      location={location}
      navigator={navigator}
      static={staticProp}
    >
      <RemixEntryContext.Provider value={context} children={children} />
    </Router>
  );
}

////////////////////////////////////////////////////////////////////////////////
// RemixRoute

interface RemixRouteContextType {
  data: AppData;
  id: string;
}

const RemixRouteContext = React.createContext<
  RemixRouteContextType | undefined
>(undefined);

function useRemixRouteContext(): RemixRouteContextType {
  let context = React.useContext(RemixRouteContext);
  invariant(context, "You must render this element in a remix route element");
  return context;
}

export function RemixRoute({ id: routeId }: { id: string }) {
  let { routeData, routeModules } = useRemixEntryContext();

  let data = routeData[routeId];
  let routeModule = routeModules[routeId];

  if (!routeModule) {
    return (
      <defaultRouteModule.default>
        <RemixRouteMissing id={routeId} />
      </defaultRouteModule.default>
    );
  }

  let context: RemixRouteContextType = {
    data,
    id: routeId
  };

  return (
    <RemixRouteContext.Provider value={context}>
      <routeModule.default />
    </RemixRouteContext.Provider>
  );
}

function RemixRouteMissing({ id: routeId }: { id: string }) {
  return <p>Missing route "{routeId}"!</p>;
}

////////////////////////////////////////////////////////////////////////////////
// Public API

export { Link };

/**
 * Renders the `<title>` and `<meta>` tags for the current routes.
 */
export function Meta() {
  let { matches, routeData, routeModules } = useRemixEntryContext();
  let location = useLocation();

  let meta: { [name: string]: string } = {};
  let parentsData: { [routeId: string]: AppData } = {};

  for (let match of matches) {
    let routeId = match.route.id;
    let data = routeData[routeId];
    let params = match.params;

    let routeModule = routeModules[routeId] || defaultRouteModule;

    if (typeof routeModule.meta === "function") {
      let routeMeta = routeModule.meta({ data, parentsData, params, location });
      Object.assign(meta, routeMeta);
    }

    parentsData[routeId] = data;
  }

  return (
    <>
      {Object.keys(meta).map(name =>
        name === "title" ? (
          <title key="title">{meta[name]}</title>
        ) : (
          <meta key={name} name={name} content={meta[name]} />
        )
      )}
    </>
  );
}

/**
 * Renders the <script> tags needed for the initial render of this page.
 * Bundles for additional routes are loaded later as needed.
 */
export function Scripts() {
  let { manifest, serverHandoffString } = useRemixEntryContext();

  let browserIsHydrating = false;
  if (!serverHandoffString) {
    browserIsHydrating = true;
    serverHandoffString = "{}";
  }

  let contextScript = `window.__remixContext = ${serverHandoffString};`;

  let routeIds = Object.keys(manifest.routes).filter(
    routeId => manifest.routes[routeId].moduleUrl != null
  );
  let contextRouteModulesScript = `${routeIds
    .map(
      (routeId, index) =>
        `import * as route${index} from ${JSON.stringify(
          manifest.routes[routeId].moduleUrl
        )};`
    )
    .join("\n")}
    window.__remixContext.routeModules = {${routeIds
      .map((routeId, index) => `${JSON.stringify(routeId)}:route${index}`)
      .join(",")}};`;

  return React.useMemo(
    () => (
      <>
        <script
          suppressHydrationWarning={browserIsHydrating}
          dangerouslySetInnerHTML={createHtml(contextScript)}
        />
        <script
          dangerouslySetInnerHTML={createHtml(contextRouteModulesScript)}
          type="module"
        />
        <script src={manifest.entryModuleUrl} type="module" />
      </>
    ),
    [] // eslint-disable-line
  );
}

/**
 * Renders the <link> tags for the stylesheets of the current routes.
 */
export function Styles() {
  let { manifest, matches } = useRemixEntryContext();

  let stylesUrls = [];

  if (manifest.globalStylesUrl) {
    stylesUrls.push(manifest.globalStylesUrl);
  }

  for (let match of matches) {
    let route = manifest.routes[match.route.id];
    if (route.stylesUrl) {
      stylesUrls.push(route.stylesUrl);
    }
  }

  return (
    <>
      {stylesUrls.map(href => (
        <link key={href} rel="stylesheet" href={href} />
      ))}
    </>
  );
}

/**
 * Renders the routes for this page. Suspends if we don't yet have the manifest
 * or routes for this page and need to get them from the server.
 */
export function Routes() {
  // TODO: Add `renderMatches` function to RR that we
  // can use here with the matches we get from context.
  let { manifest } = useRemixEntryContext();
  let routes = createClientRoutes(manifest.routes, RemixRoute);
  return useRoutes(routes);
}

export interface FormProps extends Omit<HTMLFormElement, "method"> {
  /**
   * The HTTP verb to use when the form is submit. If JavaScript is disabled,
   * you'll need to implement your own "method override". Supports "get",
   * "post", "put", "delete", "patch".
   */
  method?: FormMethod;

  /**
   * Normal form "action" but allows for React Router's relative paths.
   */
  action?: string;

  /**
   * Forces a full document navigation instead of a fetch.
   */
  forceRefresh?: boolean;

  /**
   * Replaces the current entry in the browser history stack when the form
   * navigates. Use this if you don't want the user to be able to click "back"
   * to the page with the form on it.
   */
  replace?: boolean;

  /**
   * Normal form encType, Remix only supports
   * `application/x-www-form-urlencoded` right now but will soon support
   * `multipart/form-data` as well.
   */
  encType?: FormEncType;

  /**
   * A function to call when the form is submitted. If you call
   * `event.preventDefault()` then this form will not do anything.
   */
  onSubmit?: React.FormEventHandler;
}

/**
 * A Remix-aware `<form>`. It behaves like a normal form except that the
 * interaction with the server is with `fetch` instead of new document
 * requests, allowing components to add nicer UX to the page as the form is
 * submitted and returns with data.
 */
export function Form({
  forceRefresh = false,
  replace = false,
  action = ".",
  method = "get",
  encType = "application/x-www-form-urlencoded",
  onSubmit,
  ...props
}: FormProps) {
  let navigate = useNavigate();
  let path = useResolvedPath(action);
  let formMethod = method.toLowerCase() === "get" ? "get" : "post";

  function handleSubmit(event: React.FormEvent<HTMLFormElement>) {
    onSubmit && onSubmit(event);
    if (event.defaultPrevented) return;

    event.preventDefault();
    let data = new FormData(event.currentTarget);

    setFormPending(method, data, encType);

    if (method.toLowerCase() === "get") {
      // TODO: Patch the URLSearchParams constructor type to accept FormData
      // @ts-ignore
      let searchParams = new URLSearchParams(data);
      path.search = "?" + searchParams.toString();
    }

    navigate(path, { replace });
  }

  return (
    <form
      method={formMethod}
      action={path.pathname}
      encType={encType}
      onSubmit={forceRefresh ? undefined : handleSubmit}
      {...props}
    />
  );
}

/**
 * Setup a callback to be fired on the window's `beforeunload` event. This is
 * useful for saving some data to `window.localStorage` just before the page
 * refreshes, which automatically happens on the next `<Link>` click when Remix
 * detects a new version of the app is available on the server.
 *
 * Note: The `callback` argument should be a function created with
 * `React.useCallback()`.
 */
export function useBeforeUnload(callback: () => any): void {
  React.useEffect(() => {
    window.addEventListener("beforeunload", callback);
    return () => {
      window.removeEventListener("beforeunload", callback);
    };
  }, [callback]);
}

/**
 * Returns the data from `data/global.js`.
 */
export function useGlobalData<T = AppData>(): T {
  return useRemixEntryContext().globalData;
}

/**
 * Returns the data for the current route from `data/routes/*`.
 */
export function useRouteData<T = AppData>(): T {
  return useRemixRouteContext().data;
}

/**
 * Returns the `{ method, data, encType }` that are currently being used to
 * submit a `<Form>`. This is useful for showing e.g. a pending indicator or
 * animation for some newly created/destroyed data.
 */
export function usePendingFormSubmit(): FormSubmit | undefined {
  return pendingFormSubmit ? pendingFormSubmit : undefined;
}

/**
 * Returns the next location if a location change is pending. This is useful
 * for showing loading indicators during route transitions from `<Link>` clicks.
 */
export function usePendingLocation(): Location | undefined {
  return useRemixEntryContext().nextLocation;
}<|MERGE_RESOLUTION|>--- conflicted
+++ resolved
@@ -164,13 +164,12 @@
         }
       }
 
-<<<<<<< HEAD
       if (formState === FormState.Pending) {
         let leafMatch = nextMatches[nextMatches.length - 1];
 
         await loadRouteData(
           manifest.routes[leafMatch.route.id],
-          location,
+          nextLocation,
           leafMatch.params,
           handleDataRedirect,
           pendingFormSubmit
@@ -186,7 +185,7 @@
         formState === FormState.Redirected
           ? loadGlobalData(
               manifest.globalLoaderUrl,
-              location,
+              nextLocation,
               handleDataRedirect
             )
           : Promise.resolve(globalData);
@@ -197,19 +196,7 @@
           ? nextMatches.map(match =>
               loadRouteData(
                 manifest.routes[match.route.id],
-                location,
-=======
-      let dataPromise = Promise.all(
-        nextMatches.map((match, index) =>
-          location.search === nextLocation.search &&
-          matches[index] &&
-          matches[index].pathname === match.pathname
-            ? // Re-use data we already have for routes already on the page.
-              routeData[match.route.id]
-            : loadRouteData(
-                manifest,
                 nextLocation,
->>>>>>> 5c54128f
                 match.params,
                 handleDataRedirect
               )
@@ -223,7 +210,7 @@
                   routeData[match.route.id]
                 : loadRouteData(
                     manifest.routes[match.route.id],
-                    location,
+                    nextLocation,
                     match.params,
                     handleDataRedirect
                   )
