--- conflicted
+++ resolved
@@ -1,5 +1,5 @@
 import prettier from "prettier";
-import type { Page, Response, Request } from "puppeteer";
+import type { Page, Request, Response } from "puppeteer";
 import cheerio from "cheerio";
 
 export async function getHtml(page: Page, selector?: string): Promise<string> {
@@ -37,15 +37,14 @@
   return responses;
 }
 
-<<<<<<< HEAD
+export function reactIsHydrated(page: Page) {
+  return page.waitForFunction("window.reactIsHydrated === true");
+}
+
 export async function disableJavaScript(page: Page) {
   await page.setRequestInterception(true);
   page.on("request", (request: Request) => {
     if (request.resourceType() === "script") request.abort();
     else request.continue();
   });
-=======
-export function reactIsHydrated(page: Page) {
-  return page.waitForFunction("window.reactIsHydrated === true");
->>>>>>> 933dfd41
 }